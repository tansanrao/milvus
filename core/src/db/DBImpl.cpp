// Licensed to the Apache Software Foundation (ASF) under one
// or more contributor license agreements.  See the NOTICE file
// distributed with this work for additional information
// regarding copyright ownership.  The ASF licenses this file
// to you under the Apache License, Version 2.0 (the
// "License"); you may not use this file except in compliance
// with the License.  You may obtain a copy of the License at
//
//   http://www.apache.org/licenses/LICENSE-2.0
//
// Unless required by applicable law or agreed to in writing,
// software distributed under the License is distributed on an
// "AS IS" BASIS, WITHOUT WARRANTIES OR CONDITIONS OF ANY
// KIND, either express or implied.  See the License for the
// specific language governing permissions and limitations
// under the License.

#include "db/DBImpl.h"
#include "Utils.h"
#include "cache/CpuCacheMgr.h"
#include "cache/GpuCacheMgr.h"
#include "engine/EngineFactory.h"
#include "insert/MemMenagerFactory.h"
#include "meta/MetaConsts.h"
#include "meta/MetaFactory.h"
#include "meta/SqliteMetaImpl.h"
#include "metrics/Metrics.h"
#include "scheduler/SchedInst.h"
#include "scheduler/job/BuildIndexJob.h"
#include "scheduler/job/DeleteJob.h"
#include "scheduler/job/SearchJob.h"
#include "utils/Log.h"
#include "utils/StringHelpFunctions.h"
#include "utils/TimeRecorder.h"

#include <assert.h>
#include <algorithm>
#include <boost/filesystem.hpp>
#include <chrono>
#include <cstring>
#include <iostream>
#include <set>
#include <thread>
#include <utility>

namespace milvus {
namespace engine {

namespace {

constexpr uint64_t METRIC_ACTION_INTERVAL = 1;
constexpr uint64_t COMPACT_ACTION_INTERVAL = 1;
constexpr uint64_t INDEX_ACTION_INTERVAL = 1;

constexpr uint64_t INDEX_FAILED_RETRY_TIME = 1;

static const Status SHUTDOWN_ERROR = Status(DB_ERROR, "Milsvus server is shutdown!");

void
TraverseFiles(const meta::DatePartionedTableFilesSchema& date_files, meta::TableFilesSchema& files_array) {
    for (auto& day_files : date_files) {
        for (auto& file : day_files.second) {
            files_array.push_back(file);
        }
    }
}

}  // namespace

DBImpl::DBImpl(const DBOptions& options)
    : options_(options), shutting_down_(true), compact_thread_pool_(1, 1), index_thread_pool_(1, 1) {
    meta_ptr_ = MetaFactory::Build(options.meta_, options.mode_);
    mem_mgr_ = MemManagerFactory::Build(meta_ptr_, options_);
    Start();
}

DBImpl::~DBImpl() {
    Stop();
}

///////////////////////////////////////////////////////////////////////////////////////////////////////////////////
// external api
///////////////////////////////////////////////////////////////////////////////////////////////////////////////////
Status
DBImpl::Start() {
    if (!shutting_down_.load(std::memory_order_acquire)) {
        return Status::OK();
    }

    // ENGINE_LOG_TRACE << "DB service start";
    shutting_down_.store(false, std::memory_order_release);

    // for distribute version, some nodes are read only
    if (options_.mode_ != DBOptions::MODE::CLUSTER_READONLY) {
        // ENGINE_LOG_TRACE << "StartTimerTasks";
        bg_timer_thread_ = std::thread(&DBImpl::BackgroundTimerTask, this);
    }

    return Status::OK();
}

Status
DBImpl::Stop() {
    if (shutting_down_.load(std::memory_order_acquire)) {
        return Status::OK();
    }

    shutting_down_.store(true, std::memory_order_release);

    // makesure all memory data serialized
    std::set<std::string> sync_table_ids;
    SyncMemData(sync_table_ids);

    // wait compaction/buildindex finish
    bg_timer_thread_.join();

    if (options_.mode_ != DBOptions::MODE::CLUSTER_READONLY) {
        meta_ptr_->CleanUpShadowFiles();
    }

    // ENGINE_LOG_TRACE << "DB service stop";
    return Status::OK();
}

Status
DBImpl::DropAll() {
    return meta_ptr_->DropAll();
}

Status
DBImpl::CreateTable(meta::TableSchema& table_schema) {
    if (shutting_down_.load(std::memory_order_acquire)) {
        return SHUTDOWN_ERROR;
    }

    meta::TableSchema temp_schema = table_schema;
    temp_schema.index_file_size_ *= ONE_MB;  // store as MB
    return meta_ptr_->CreateTable(temp_schema);
}

Status
DBImpl::DropTable(const std::string& table_id, const meta::DatesT& dates) {
    if (shutting_down_.load(std::memory_order_acquire)) {
        return SHUTDOWN_ERROR;
    }

    return DropTableRecursively(table_id, dates);
}

Status
DBImpl::DescribeTable(meta::TableSchema& table_schema) {
    if (shutting_down_.load(std::memory_order_acquire)) {
        return SHUTDOWN_ERROR;
    }

    auto stat = meta_ptr_->DescribeTable(table_schema);
    table_schema.index_file_size_ /= ONE_MB;  // return as MB
    return stat;
}

Status
DBImpl::HasTable(const std::string& table_id, bool& has_or_not) {
    if (shutting_down_.load(std::memory_order_acquire)) {
        return SHUTDOWN_ERROR;
    }

    return meta_ptr_->HasTable(table_id, has_or_not);
}

Status
DBImpl::AllTables(std::vector<meta::TableSchema>& table_schema_array) {
    if (shutting_down_.load(std::memory_order_acquire)) {
        return SHUTDOWN_ERROR;
    }

    return meta_ptr_->AllTables(table_schema_array);
}

Status
DBImpl::PreloadTable(const std::string& table_id) {
    if (shutting_down_.load(std::memory_order_acquire)) {
        return SHUTDOWN_ERROR;
    }

    // step 1: get all table files from parent table
    meta::DatesT dates;
    std::vector<size_t> ids;
    meta::TableFilesSchema files_array;
    auto status = GetFilesToSearch(table_id, ids, dates, files_array);
    if (!status.ok()) {
        return status;
    }

    // step 2: get files from partition tables
    std::vector<meta::TableSchema> partiton_array;
    status = meta_ptr_->ShowPartitions(table_id, partiton_array);
    for (auto& schema : partiton_array) {
        status = GetFilesToSearch(schema.table_id_, ids, dates, files_array);
    }

    int64_t size = 0;
    int64_t cache_total = cache::CpuCacheMgr::GetInstance()->CacheCapacity();
    int64_t cache_usage = cache::CpuCacheMgr::GetInstance()->CacheUsage();
    int64_t available_size = cache_total - cache_usage;

    // step 3: load file one by one
    ENGINE_LOG_DEBUG << "Begin pre-load table:" + table_id + ", totally " << files_array.size()
                     << " files need to be pre-loaded";
    TimeRecorderAuto rc("Pre-load table:" + table_id);
    for (auto& file : files_array) {
        ExecutionEnginePtr engine = EngineFactory::Build(file.dimension_, file.location_, (EngineType)file.engine_type_,
                                                         (MetricType)file.metric_type_, file.nlist_);
        if (engine == nullptr) {
            ENGINE_LOG_ERROR << "Invalid engine type";
            return Status(DB_ERROR, "Invalid engine type");
        }

        size += engine->PhysicalSize();
        if (size > available_size) {
            ENGINE_LOG_DEBUG << "Pre-load canceled since cache almost full";
            return Status(SERVER_CACHE_FULL, "Cache is full");
        } else {
            try {
                std::string msg = "Pre-loaded file: " + file.file_id_ + " size: " + std::to_string(file.file_size_);
                TimeRecorderAuto rc_1(msg);
                engine->Load(true);
            } catch (std::exception& ex) {
                std::string msg = "Pre-load table encounter exception: " + std::string(ex.what());
                ENGINE_LOG_ERROR << msg;
                return Status(DB_ERROR, msg);
            }
        }
    }

    return Status::OK();
}

Status
DBImpl::UpdateTableFlag(const std::string& table_id, int64_t flag) {
    if (shutting_down_.load(std::memory_order_acquire)) {
        return SHUTDOWN_ERROR;
    }

    return meta_ptr_->UpdateTableFlag(table_id, flag);
}

Status
DBImpl::GetTableRowCount(const std::string& table_id, uint64_t& row_count) {
    if (shutting_down_.load(std::memory_order_acquire)) {
        return SHUTDOWN_ERROR;
    }

    return GetTableRowCountRecursively(table_id, row_count);
}

Status
DBImpl::CreatePartition(const std::string& table_id, const std::string& partition_name,
                        const std::string& partition_tag) {
    if (shutting_down_.load(std::memory_order_acquire)) {
        return SHUTDOWN_ERROR;
    }

    return meta_ptr_->CreatePartition(table_id, partition_name, partition_tag);
}

Status
DBImpl::DropPartition(const std::string& partition_name) {
    if (shutting_down_.load(std::memory_order_acquire)) {
        return SHUTDOWN_ERROR;
    }

    auto status = mem_mgr_->EraseMemVector(partition_name);  // not allow insert
    status = meta_ptr_->DropPartition(partition_name);       // soft delete table

    // scheduler will determine when to delete table files
    auto nres = scheduler::ResMgrInst::GetInstance()->GetNumOfComputeResource();
    scheduler::DeleteJobPtr job = std::make_shared<scheduler::DeleteJob>(partition_name, meta_ptr_, nres);
    scheduler::JobMgrInst::GetInstance()->Put(job);
    job->WaitAndDelete();

    return Status::OK();
}

Status
DBImpl::DropPartitionByTag(const std::string& table_id, const std::string& partition_tag) {
    if (shutting_down_.load(std::memory_order_acquire)) {
        return SHUTDOWN_ERROR;
    }

    std::string partition_name;
    auto status = meta_ptr_->GetPartitionName(table_id, partition_tag, partition_name);
    if (!status.ok()) {
        ENGINE_LOG_ERROR << status.message();
        return status;
    }

    return DropPartition(partition_name);
}

Status
DBImpl::ShowPartitions(const std::string& table_id, std::vector<meta::TableSchema>& partiton_schema_array) {
    if (shutting_down_.load(std::memory_order_acquire)) {
        return SHUTDOWN_ERROR;
    }

    return meta_ptr_->ShowPartitions(table_id, partiton_schema_array);
}

Status
DBImpl::InsertVectors(const std::string& table_id, const std::string& partition_tag, uint64_t n, const float* vectors,
                      IDNumbers& vector_ids) {
    //    ENGINE_LOG_DEBUG << "Insert " << n << " vectors to cache";
    if (shutting_down_.load(std::memory_order_acquire)) {
        return SHUTDOWN_ERROR;
    }

    // if partition is specified, use partition as target table
    Status status;
    std::string target_table_name = table_id;
    if (!partition_tag.empty()) {
        std::string partition_name;
        status = meta_ptr_->GetPartitionName(table_id, partition_tag, target_table_name);
        if (!status.ok()) {
            ENGINE_LOG_ERROR << status.message();
            return status;
        }
    }

    // insert vectors into target table
    milvus::server::CollectInsertMetrics metrics(n, status);
    status = mem_mgr_->InsertVectors(target_table_name, n, vectors, vector_ids);

    return status;
}

Status
DBImpl::CreateIndex(const std::string& table_id, const TableIndex& index) {
    if (shutting_down_.load(std::memory_order_acquire)) {
        return SHUTDOWN_ERROR;
    }

    // serialize memory data
    std::set<std::string> sync_table_ids;
    auto status = SyncMemData(sync_table_ids);

    {
        std::unique_lock<std::mutex> lock(build_index_mutex_);

        // step 1: check index difference
        TableIndex old_index;
        status = DescribeIndex(table_id, old_index);
        if (!status.ok()) {
            ENGINE_LOG_ERROR << "Failed to get table index info for table: " << table_id;
            return status;
        }

        // step 2: update index info
        TableIndex new_index = index;
        new_index.metric_type_ = old_index.metric_type_;  // dont change metric type, it was defined by CreateTable
        if (!utils::IsSameIndex(old_index, new_index)) {
            status = UpdateTableIndexRecursively(table_id, new_index);
            if (!status.ok()) {
                return status;
            }
        }
    }

    // step 3: let merge file thread finish
    // to avoid duplicate data bug
    WaitMergeFileFinish();

    // step 4: wait and build index
    status = CleanFailedIndexFileOfTable(table_id);
    status = BuildTableIndexRecursively(table_id, index);

    return status;
}

Status
DBImpl::DescribeIndex(const std::string& table_id, TableIndex& index) {
    if (shutting_down_.load(std::memory_order_acquire)) {
        return SHUTDOWN_ERROR;
    }

    return meta_ptr_->DescribeTableIndex(table_id, index);
}

Status
DBImpl::DropIndex(const std::string& table_id) {
    if (shutting_down_.load(std::memory_order_acquire)) {
        return SHUTDOWN_ERROR;
    }

    ENGINE_LOG_DEBUG << "Drop index for table: " << table_id;
    return DropTableIndexRecursively(table_id);
}

Status
DBImpl::Query(const std::string& table_id, const std::vector<std::string>& partition_tags, uint64_t k, uint64_t nq,
              uint64_t nprobe, const float* vectors, ResultIds& result_ids, ResultDistances& result_distances) {
    if (shutting_down_.load(std::memory_order_acquire)) {
        return SHUTDOWN_ERROR;
    }

    meta::DatesT dates = {utils::GetDate()};
    Status result = Query(table_id, partition_tags, k, nq, nprobe, vectors, dates, result_ids, result_distances);
    return result;
}

Status
DBImpl::Query(const std::string& table_id, const std::vector<std::string>& partition_tags, uint64_t k, uint64_t nq,
              uint64_t nprobe, const float* vectors, const meta::DatesT& dates, ResultIds& result_ids,
              ResultDistances& result_distances) {
    if (shutting_down_.load(std::memory_order_acquire)) {
        return SHUTDOWN_ERROR;
    }

    ENGINE_LOG_DEBUG << "Query by dates for table: " << table_id << " date range count: " << dates.size();

    Status status;
    std::vector<size_t> ids;
    meta::TableFilesSchema files_array;

    if (partition_tags.empty()) {
        // no partition tag specified, means search in whole table
        // get all table files from parent table
        status = GetFilesToSearch(table_id, ids, dates, files_array);
        if (!status.ok()) {
            return status;
        }

        std::vector<meta::TableSchema> partiton_array;
        status = meta_ptr_->ShowPartitions(table_id, partiton_array);
        for (auto& schema : partiton_array) {
            status = GetFilesToSearch(schema.table_id_, ids, dates, files_array);
        }
    } else {
        // get files from specified partitions
        std::set<std::string> partition_name_array;
        GetPartitionsByTags(table_id, partition_tags, partition_name_array);

        for (auto& partition_name : partition_name_array) {
            status = GetFilesToSearch(partition_name, ids, dates, files_array);
        }
    }

    cache::CpuCacheMgr::GetInstance()->PrintInfo();  // print cache info before query
    status = QueryAsync(table_id, files_array, k, nq, nprobe, vectors, result_ids, result_distances);
    cache::CpuCacheMgr::GetInstance()->PrintInfo();  // print cache info after query
    return status;
}

Status
DBImpl::QueryByFileID(const std::string& table_id, const std::vector<std::string>& file_ids, uint64_t k, uint64_t nq,
                      uint64_t nprobe, const float* vectors, const meta::DatesT& dates, ResultIds& result_ids,
                      ResultDistances& result_distances) {
    if (shutting_down_.load(std::memory_order_acquire)) {
        return SHUTDOWN_ERROR;
    }

    ENGINE_LOG_DEBUG << "Query by file ids for table: " << table_id << " date range count: " << dates.size();

    // get specified files
    std::vector<size_t> ids;
    for (auto& id : file_ids) {
        meta::TableFileSchema table_file;
        table_file.table_id_ = table_id;
        std::string::size_type sz;
        ids.push_back(std::stoul(id, &sz));
    }

    meta::TableFilesSchema files_array;
    auto status = GetFilesToSearch(table_id, ids, dates, files_array);
    if (!status.ok()) {
        return status;
    }

    if (files_array.empty()) {
        return Status(DB_ERROR, "Invalid file id");
    }

    cache::CpuCacheMgr::GetInstance()->PrintInfo();  // print cache info before query
    status = QueryAsync(table_id, files_array, k, nq, nprobe, vectors, result_ids, result_distances);
    cache::CpuCacheMgr::GetInstance()->PrintInfo();  // print cache info after query
    return status;
}

Status
DBImpl::Size(uint64_t& result) {
    if (shutting_down_.load(std::memory_order_acquire)) {
        return SHUTDOWN_ERROR;
    }

    return meta_ptr_->Size(result);
}

///////////////////////////////////////////////////////////////////////////////////////////////////////////////////
// internal methods
///////////////////////////////////////////////////////////////////////////////////////////////////////////////////
Status
DBImpl::QueryAsync(const std::string& table_id, const meta::TableFilesSchema& files, uint64_t k, uint64_t nq,
                   uint64_t nprobe, const float* vectors, ResultIds& result_ids, ResultDistances& result_distances) {
    server::CollectQueryMetrics metrics(nq);

    TimeRecorder rc("");

    // step 1: get files to search
    ENGINE_LOG_DEBUG << "Engine query begin, index file count: " << files.size();
    scheduler::SearchJobPtr job = std::make_shared<scheduler::SearchJob>(k, nq, nprobe, vectors);
    for (auto& file : files) {
        scheduler::TableFileSchemaPtr file_ptr = std::make_shared<meta::TableFileSchema>(file);
        job->AddIndexFile(file_ptr);
    }

    // step 2: put search task to scheduler
    scheduler::JobMgrInst::GetInstance()->Put(job);
    job->WaitResult();
    if (!job->GetStatus().ok()) {
        return job->GetStatus();
    }

    // step 3: construct results
    result_ids = job->GetResultIds();
    result_distances = job->GetResultDistances();
    rc.ElapseFromBegin("Engine query totally cost");

    return Status::OK();
}

void
DBImpl::BackgroundTimerTask() {
    Status status;
    server::SystemInfo::GetInstance().Init();
    while (true) {
        if (shutting_down_.load(std::memory_order_acquire)) {
            WaitMergeFileFinish();
            WaitBuildIndexFinish();

            ENGINE_LOG_DEBUG << "DB background thread exit";
            break;
        }

        std::this_thread::sleep_for(std::chrono::seconds(1));

        StartMetricTask();
        StartCompactionTask();
        StartBuildIndexTask();
    }
}

void
DBImpl::WaitMergeFileFinish() {
    std::lock_guard<std::mutex> lck(compact_result_mutex_);
    for (auto& iter : compact_thread_results_) {
        iter.wait();
    }
}

void
DBImpl::WaitBuildIndexFinish() {
    std::lock_guard<std::mutex> lck(index_result_mutex_);
    for (auto& iter : index_thread_results_) {
        iter.wait();
    }
}

void
DBImpl::StartMetricTask() {
    static uint64_t metric_clock_tick = 0;
    metric_clock_tick++;
    if (metric_clock_tick % METRIC_ACTION_INTERVAL != 0) {
        return;
    }

    // ENGINE_LOG_TRACE << "Start metric task";

    server::Metrics::GetInstance().KeepingAliveCounterIncrement(METRIC_ACTION_INTERVAL);
    int64_t cache_usage = cache::CpuCacheMgr::GetInstance()->CacheUsage();
    int64_t cache_total = cache::CpuCacheMgr::GetInstance()->CacheCapacity();
    if (cache_total > 0) {
        double cache_usage_double = cache_usage;
        server::Metrics::GetInstance().CpuCacheUsageGaugeSet(cache_usage_double * 100 / cache_total);
    } else {
        server::Metrics::GetInstance().CpuCacheUsageGaugeSet(0);
    }

    server::Metrics::GetInstance().GpuCacheUsageGaugeSet();
    uint64_t size;
    Size(size);
    server::Metrics::GetInstance().DataFileSizeGaugeSet(size);
    server::Metrics::GetInstance().CPUUsagePercentSet();
    server::Metrics::GetInstance().RAMUsagePercentSet();
    server::Metrics::GetInstance().GPUPercentGaugeSet();
    server::Metrics::GetInstance().GPUMemoryUsageGaugeSet();
    server::Metrics::GetInstance().OctetsSet();

    server::Metrics::GetInstance().CPUCoreUsagePercentSet();
    server::Metrics::GetInstance().GPUTemperature();
    server::Metrics::GetInstance().CPUTemperature();

    // ENGINE_LOG_TRACE << "Metric task finished";
}

Status
DBImpl::SyncMemData(std::set<std::string>& sync_table_ids) {
    std::lock_guard<std::mutex> lck(mem_serialize_mutex_);
    std::set<std::string> temp_table_ids;
    mem_mgr_->Serialize(temp_table_ids);
    for (auto& id : temp_table_ids) {
        sync_table_ids.insert(id);
    }

    if (!temp_table_ids.empty()) {
        SERVER_LOG_DEBUG << "Insert cache serialized";
    }

    return Status::OK();
}

void
DBImpl::StartCompactionTask() {
    static uint64_t compact_clock_tick = 0;
    compact_clock_tick++;
    if (compact_clock_tick % COMPACT_ACTION_INTERVAL != 0) {
        return;
    }

    // serialize memory data
    SyncMemData(compact_table_ids_);

    // compactiong has been finished?
    {
        std::lock_guard<std::mutex> lck(compact_result_mutex_);
        if (!compact_thread_results_.empty()) {
            std::chrono::milliseconds span(10);
            if (compact_thread_results_.back().wait_for(span) == std::future_status::ready) {
                compact_thread_results_.pop_back();
            }
        }
    }

    // add new compaction task
    {
        std::lock_guard<std::mutex> lck(compact_result_mutex_);
        if (compact_thread_results_.empty()) {
            // collect merge files for all tables(if compact_table_ids_ is empty) for two reasons:
            // 1. other tables may still has un-merged files
            // 2. server may be closed unexpected, these un-merge files need to be merged when server restart
            if (compact_table_ids_.empty()) {
                std::vector<meta::TableSchema> table_schema_array;
                meta_ptr_->AllTables(table_schema_array);
                for (auto& schema : table_schema_array) {
                    compact_table_ids_.insert(schema.table_id_);
                }
            }

            // start merge file thread
            compact_thread_results_.push_back(
                compact_thread_pool_.enqueue(&DBImpl::BackgroundCompaction, this, compact_table_ids_));
            compact_table_ids_.clear();
        }
    }
}

Status
DBImpl::MergeFiles(const std::string& table_id, const meta::DateT& date, const meta::TableFilesSchema& files) {
    ENGINE_LOG_DEBUG << "Merge files for table: " << table_id;

    // step 1: create table file
    meta::TableFileSchema table_file;
    table_file.table_id_ = table_id;
    table_file.date_ = date;
    table_file.file_type_ = meta::TableFileSchema::NEW_MERGE;
    Status status = meta_ptr_->CreateTableFile(table_file);

    if (!status.ok()) {
        ENGINE_LOG_ERROR << "Failed to create table: " << status.ToString();
        return status;
    }

    // step 2: merge files
    ExecutionEnginePtr index =
        EngineFactory::Build(table_file.dimension_, table_file.location_, (EngineType)table_file.engine_type_,
                             (MetricType)table_file.metric_type_, table_file.nlist_);

    meta::TableFilesSchema updated;
    int64_t index_size = 0;

    for (auto& file : files) {
        server::CollectMergeFilesMetrics metrics;

        index->Merge(file.location_);
        auto file_schema = file;
        file_schema.file_type_ = meta::TableFileSchema::TO_DELETE;
        updated.push_back(file_schema);
        ENGINE_LOG_DEBUG << "Merging file " << file_schema.file_id_;
        index_size = index->Size();

        if (index_size >= file_schema.index_file_size_) {
            break;
        }
    }

    // step 3: serialize to disk
    try {
        index->Serialize();
    } catch (std::exception& ex) {
        // typical error: out of disk space or permition denied
        std::string msg = "Serialize merged index encounter exception: " + std::string(ex.what());
        ENGINE_LOG_ERROR << msg;

        table_file.file_type_ = meta::TableFileSchema::TO_DELETE;
        status = meta_ptr_->UpdateTableFile(table_file);
        ENGINE_LOG_DEBUG << "Failed to update file to index, mark file: " << table_file.file_id_ << " to to_delete";

        std::cout << "ERROR: failed to persist merged index file: " << table_file.location_
                  << ", possible out of disk space" << std::endl;

        return Status(DB_ERROR, msg);
    }

    // step 4: update table files state
    // if index type isn't IDMAP, set file type to TO_INDEX if file size execeed index_file_size
    // else set file type to RAW, no need to build index
    if (table_file.engine_type_ != (int)EngineType::FAISS_IDMAP) {
        table_file.file_type_ = (index->PhysicalSize() >= table_file.index_file_size_) ? meta::TableFileSchema::TO_INDEX
                                                                                       : meta::TableFileSchema::RAW;
    } else {
        table_file.file_type_ = meta::TableFileSchema::RAW;
    }
    table_file.file_size_ = index->PhysicalSize();
    table_file.row_count_ = index->Count();
    updated.push_back(table_file);
    status = meta_ptr_->UpdateTableFiles(updated);
    ENGINE_LOG_DEBUG << "New merged file " << table_file.file_id_ << " of size " << index->PhysicalSize() << " bytes";

    if (options_.insert_cache_immediately_) {
        index->Cache();
    }

    return status;
}

Status
DBImpl::BackgroundMergeFiles(const std::string& table_id) {
    meta::DatePartionedTableFilesSchema raw_files;
    auto status = meta_ptr_->FilesToMerge(table_id, raw_files);
    if (!status.ok()) {
        ENGINE_LOG_ERROR << "Failed to get merge files for table: " << table_id;
        return status;
    }

    for (auto& kv : raw_files) {
        auto files = kv.second;
        if (files.size() < options_.merge_trigger_number_) {
            ENGINE_LOG_TRACE << "Files number not greater equal than merge trigger number, skip merge action";
            continue;
        }

        MergeFiles(table_id, kv.first, kv.second);

        if (shutting_down_.load(std::memory_order_acquire)) {
            ENGINE_LOG_DEBUG << "Server will shutdown, skip merge action for table: " << table_id;
            break;
        }
    }

    return Status::OK();
}

void
DBImpl::BackgroundCompaction(std::set<std::string> table_ids) {
    // ENGINE_LOG_TRACE << " Background compaction thread start";

    Status status;
    for (auto& table_id : table_ids) {
        status = BackgroundMergeFiles(table_id);
        if (!status.ok()) {
            ENGINE_LOG_ERROR << "Merge files for table " << table_id << " failed: " << status.ToString();
        }

        if (shutting_down_.load(std::memory_order_acquire)) {
            ENGINE_LOG_DEBUG << "Server will shutdown, skip merge action";
            break;
        }
    }

    meta_ptr_->Archive();

<<<<<<< HEAD
    int ttl = 5 * meta::MINUTE;  // default: file will be deleted after 5 minutes
    if (options_.mode_ == DBOptions::MODE::CLUSTER_WRITABLE) {
        ttl = meta::DAY;
=======
    {
        uint64_t ttl = 10 * meta::SECOND;  // default: file data will be erase from cache after few seconds
        meta_ptr_->CleanUpCacheWithTTL(ttl);
    }

    {
        uint64_t ttl = 5 * meta::M_SEC;  // default: file will be deleted after few minutes
        if (options_.mode_ == DBOptions::MODE::CLUSTER_WRITABLE) {
            ttl = meta::D_SEC;
        }
        meta_ptr_->CleanUpFilesWithTTL(ttl);
>>>>>>> e705fa30
    }

    // ENGINE_LOG_TRACE << " Background compaction thread exit";
}

void
DBImpl::StartBuildIndexTask(bool force) {
    static uint64_t index_clock_tick = 0;
    index_clock_tick++;
    if (!force && (index_clock_tick % INDEX_ACTION_INTERVAL != 0)) {
        return;
    }

    // build index has been finished?
    {
        std::lock_guard<std::mutex> lck(index_result_mutex_);
        if (!index_thread_results_.empty()) {
            std::chrono::milliseconds span(10);
            if (index_thread_results_.back().wait_for(span) == std::future_status::ready) {
                index_thread_results_.pop_back();
            }
        }
    }

    // add new build index task
    {
        std::lock_guard<std::mutex> lck(index_result_mutex_);
        if (index_thread_results_.empty()) {
            index_thread_results_.push_back(index_thread_pool_.enqueue(&DBImpl::BackgroundBuildIndex, this));
        }
    }
}

void
DBImpl::BackgroundBuildIndex() {
    // ENGINE_LOG_TRACE << "Background build index thread start";

    std::unique_lock<std::mutex> lock(build_index_mutex_);
    meta::TableFilesSchema to_index_files;
    meta_ptr_->FilesToIndex(to_index_files);
    Status status = IgnoreFailedIndexFiles(to_index_files);

    if (!to_index_files.empty()) {
        // step 2: put build index task to scheduler
        std::vector<std::pair<scheduler::BuildIndexJobPtr, scheduler::TableFileSchemaPtr>> job2file_map;
        for (auto& file : to_index_files) {
            scheduler::BuildIndexJobPtr job = std::make_shared<scheduler::BuildIndexJob>(meta_ptr_, options_);
            scheduler::TableFileSchemaPtr file_ptr = std::make_shared<meta::TableFileSchema>(file);
            job->AddToIndexFiles(file_ptr);
            scheduler::JobMgrInst::GetInstance()->Put(job);
            job2file_map.push_back(std::make_pair(job, file_ptr));
        }

        for (auto iter = job2file_map.begin(); iter != job2file_map.end(); ++iter) {
            scheduler::BuildIndexJobPtr job = iter->first;
            meta::TableFileSchema& file_schema = *(iter->second.get());
            job->WaitBuildIndexFinish();
            if (!job->GetStatus().ok()) {
                Status status = job->GetStatus();
                ENGINE_LOG_ERROR << "Building index job " << job->id() << " failed: " << status.ToString();

                MarkFailedIndexFile(file_schema);
            } else {
                MarkSucceedIndexFile(file_schema);
                ENGINE_LOG_DEBUG << "Building index job " << job->id() << " succeed.";
            }
        }

        ENGINE_LOG_DEBUG << "Background build index thread finished";
    }

    // ENGINE_LOG_TRACE << "Background build index thread exit";
}

Status
DBImpl::GetFilesToBuildIndex(const std::string& table_id, const std::vector<int>& file_types,
                             meta::TableFilesSchema& files) {
    files.clear();
    auto status = meta_ptr_->FilesByType(table_id, file_types, files);

    // only build index for files that row count greater than certain threshold
    for (auto it = files.begin(); it != files.end();) {
        if ((*it).file_type_ == static_cast<int>(meta::TableFileSchema::RAW) &&
            (*it).row_count_ < meta::BUILD_INDEX_THRESHOLD) {
            it = files.erase(it);
        } else {
            it++;
        }
    }

    return Status::OK();
}

Status
DBImpl::GetFilesToSearch(const std::string& table_id, const std::vector<size_t>& file_ids, const meta::DatesT& dates,
                         meta::TableFilesSchema& files) {
    meta::DatePartionedTableFilesSchema date_files;
    auto status = meta_ptr_->FilesToSearch(table_id, file_ids, dates, date_files);
    if (!status.ok()) {
        return status;
    }

    TraverseFiles(date_files, files);
    return Status::OK();
}

Status
DBImpl::GetPartitionsByTags(const std::string& table_id, const std::vector<std::string>& partition_tags,
                            std::set<std::string>& partition_name_array) {
    std::vector<meta::TableSchema> partiton_array;
    auto status = meta_ptr_->ShowPartitions(table_id, partiton_array);

    for (auto& tag : partition_tags) {
        // trim side-blank of tag, only compare valid characters
        // for example: " ab cd " is treated as "ab cd"
        std::string valid_tag = tag;
        server::StringHelpFunctions::TrimStringBlank(valid_tag);
        for (auto& schema : partiton_array) {
            if (server::StringHelpFunctions::IsRegexMatch(schema.partition_tag_, valid_tag)) {
                partition_name_array.insert(schema.table_id_);
            }
        }
    }

    return Status::OK();
}

Status
DBImpl::DropTableRecursively(const std::string& table_id, const meta::DatesT& dates) {
    // dates partly delete files of the table but currently we don't support
    ENGINE_LOG_DEBUG << "Prepare to delete table " << table_id;

    Status status;
    if (dates.empty()) {
        status = mem_mgr_->EraseMemVector(table_id);  // not allow insert
        status = meta_ptr_->DropTable(table_id);      // soft delete table
        CleanFailedIndexFileOfTable(table_id);

        // scheduler will determine when to delete table files
        auto nres = scheduler::ResMgrInst::GetInstance()->GetNumOfComputeResource();
        scheduler::DeleteJobPtr job = std::make_shared<scheduler::DeleteJob>(table_id, meta_ptr_, nres);
        scheduler::JobMgrInst::GetInstance()->Put(job);
        job->WaitAndDelete();
    } else {
        status = meta_ptr_->DropDataByDate(table_id, dates);
    }

    std::vector<meta::TableSchema> partiton_array;
    status = meta_ptr_->ShowPartitions(table_id, partiton_array);
    for (auto& schema : partiton_array) {
        status = DropTableRecursively(schema.table_id_, dates);
        if (!status.ok()) {
            return status;
        }
    }

    return Status::OK();
}

Status
DBImpl::UpdateTableIndexRecursively(const std::string& table_id, const TableIndex& index) {
    DropIndex(table_id);

    auto status = meta_ptr_->UpdateTableIndex(table_id, index);
    if (!status.ok()) {
        ENGINE_LOG_ERROR << "Failed to update table index info for table: " << table_id;
        return status;
    }

    std::vector<meta::TableSchema> partiton_array;
    status = meta_ptr_->ShowPartitions(table_id, partiton_array);
    for (auto& schema : partiton_array) {
        status = UpdateTableIndexRecursively(schema.table_id_, index);
        if (!status.ok()) {
            return status;
        }
    }

    return Status::OK();
}

Status
DBImpl::BuildTableIndexRecursively(const std::string& table_id, const TableIndex& index) {
    // for IDMAP type, only wait all NEW file converted to RAW file
    // for other type, wait NEW/RAW/NEW_MERGE/NEW_INDEX/TO_INDEX files converted to INDEX files
    std::vector<int> file_types;
    if (index.engine_type_ == static_cast<int32_t>(EngineType::FAISS_IDMAP)) {
        file_types = {
            static_cast<int32_t>(meta::TableFileSchema::NEW),
            static_cast<int32_t>(meta::TableFileSchema::NEW_MERGE),
        };
    } else {
        file_types = {
            static_cast<int32_t>(meta::TableFileSchema::RAW),
            static_cast<int32_t>(meta::TableFileSchema::NEW),
            static_cast<int32_t>(meta::TableFileSchema::NEW_MERGE),
            static_cast<int32_t>(meta::TableFileSchema::NEW_INDEX),
            static_cast<int32_t>(meta::TableFileSchema::TO_INDEX),
        };
    }

    // get files to build index
    meta::TableFilesSchema table_files;
    auto status = GetFilesToBuildIndex(table_id, file_types, table_files);
    int times = 1;

    while (!table_files.empty()) {
        ENGINE_LOG_DEBUG << "Non index files detected! Will build index " << times;
        if (index.engine_type_ != (int)EngineType::FAISS_IDMAP) {
            status = meta_ptr_->UpdateTableFilesToIndex(table_id);
        }

        std::this_thread::sleep_for(std::chrono::milliseconds(std::min(10 * 1000, times * 100)));
        GetFilesToBuildIndex(table_id, file_types, table_files);
        times++;

        IgnoreFailedIndexFiles(table_files);
    }

    // build index for partition
    std::vector<meta::TableSchema> partiton_array;
    status = meta_ptr_->ShowPartitions(table_id, partiton_array);
    for (auto& schema : partiton_array) {
        status = BuildTableIndexRecursively(schema.table_id_, index);
        if (!status.ok()) {
            return status;
        }
    }

    // failed to build index for some files, return error
    std::vector<std::string> failed_files;
    GetFailedIndexFileOfTable(table_id, failed_files);
    if (!failed_files.empty()) {
        std::string msg = "Failed to build index for " + std::to_string(failed_files.size()) +
                          ((failed_files.size() == 1) ? " file" : " files");
        msg += ", please double check index parameters.";
        return Status(DB_ERROR, msg);
    }

    return Status::OK();
}

Status
DBImpl::DropTableIndexRecursively(const std::string& table_id) {
    ENGINE_LOG_DEBUG << "Drop index for table: " << table_id;
    CleanFailedIndexFileOfTable(table_id);
    auto status = meta_ptr_->DropTableIndex(table_id);
    if (!status.ok()) {
        return status;
    }

    // drop partition index
    std::vector<meta::TableSchema> partiton_array;
    status = meta_ptr_->ShowPartitions(table_id, partiton_array);
    for (auto& schema : partiton_array) {
        status = DropTableIndexRecursively(schema.table_id_);
        if (!status.ok()) {
            return status;
        }
    }

    return Status::OK();
}

Status
DBImpl::GetTableRowCountRecursively(const std::string& table_id, uint64_t& row_count) {
    row_count = 0;
    auto status = meta_ptr_->Count(table_id, row_count);
    if (!status.ok()) {
        return status;
    }

    // get partition row count
    std::vector<meta::TableSchema> partiton_array;
    status = meta_ptr_->ShowPartitions(table_id, partiton_array);
    for (auto& schema : partiton_array) {
        uint64_t partition_row_count = 0;
        status = GetTableRowCountRecursively(schema.table_id_, partition_row_count);
        if (!status.ok()) {
            return status;
        }

        row_count += partition_row_count;
    }

    return Status::OK();
}

Status
DBImpl::CleanFailedIndexFileOfTable(const std::string& table_id) {
    std::lock_guard<std::mutex> lck(index_failed_mutex_);
    index_failed_files_.erase(table_id);  // rebuild failed index files for this table

    return Status::OK();
}

Status
DBImpl::GetFailedIndexFileOfTable(const std::string& table_id, std::vector<std::string>& failed_files) {
    failed_files.clear();
    std::lock_guard<std::mutex> lck(index_failed_mutex_);
    auto iter = index_failed_files_.find(table_id);
    if (iter != index_failed_files_.end()) {
        FileID2FailedTimes& failed_map = iter->second;
        for (auto it_file = failed_map.begin(); it_file != failed_map.end(); ++it_file) {
            failed_files.push_back(it_file->first);
        }
    }

    return Status::OK();
}

Status
DBImpl::MarkFailedIndexFile(const meta::TableFileSchema& file) {
    std::lock_guard<std::mutex> lck(index_failed_mutex_);

    auto iter = index_failed_files_.find(file.table_id_);
    if (iter == index_failed_files_.end()) {
        FileID2FailedTimes failed_files;
        failed_files.insert(std::make_pair(file.file_id_, 1));
        index_failed_files_.insert(std::make_pair(file.table_id_, failed_files));
    } else {
        auto it_failed_files = iter->second.find(file.file_id_);
        if (it_failed_files != iter->second.end()) {
            it_failed_files->second++;
        } else {
            iter->second.insert(std::make_pair(file.file_id_, 1));
        }
    }

    return Status::OK();
}

Status
DBImpl::MarkSucceedIndexFile(const meta::TableFileSchema& file) {
    std::lock_guard<std::mutex> lck(index_failed_mutex_);

    auto iter = index_failed_files_.find(file.table_id_);
    if (iter != index_failed_files_.end()) {
        iter->second.erase(file.file_id_);
    }

    return Status::OK();
}

Status
DBImpl::IgnoreFailedIndexFiles(meta::TableFilesSchema& table_files) {
    std::lock_guard<std::mutex> lck(index_failed_mutex_);

    // there could be some failed files belong to different table.
    // some files may has failed for several times, no need to build index for these files.
    // thus we can avoid dead circle for build index operation
    for (auto it_file = table_files.begin(); it_file != table_files.end();) {
        auto it_failed_files = index_failed_files_.find((*it_file).table_id_);
        if (it_failed_files != index_failed_files_.end()) {
            auto it_failed_file = it_failed_files->second.find((*it_file).file_id_);
            if (it_failed_file != it_failed_files->second.end()) {
                if (it_failed_file->second >= INDEX_FAILED_RETRY_TIME) {
                    it_file = table_files.erase(it_file);
                    continue;
                }
            }
        }

        ++it_file;
    }

    return Status::OK();
}

}  // namespace engine
}  // namespace milvus<|MERGE_RESOLUTION|>--- conflicted
+++ resolved
@@ -787,23 +787,17 @@
 
     meta_ptr_->Archive();
 
-<<<<<<< HEAD
-    int ttl = 5 * meta::MINUTE;  // default: file will be deleted after 5 minutes
-    if (options_.mode_ == DBOptions::MODE::CLUSTER_WRITABLE) {
-        ttl = meta::DAY;
-=======
     {
         uint64_t ttl = 10 * meta::SECOND;  // default: file data will be erase from cache after few seconds
         meta_ptr_->CleanUpCacheWithTTL(ttl);
     }
 
     {
-        uint64_t ttl = 5 * meta::M_SEC;  // default: file will be deleted after few minutes
+        uint64_t ttl = 5 * meta::MINUTE;  // default: file will be deleted after few minutes
         if (options_.mode_ == DBOptions::MODE::CLUSTER_WRITABLE) {
-            ttl = meta::D_SEC;
+            ttl = meta::DAY;
         }
         meta_ptr_->CleanUpFilesWithTTL(ttl);
->>>>>>> e705fa30
     }
 
     // ENGINE_LOG_TRACE << " Background compaction thread exit";
