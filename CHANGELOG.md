# Changelog

Please mark all change in change log and use the ticket from JIRA.
# Milvus 0.6.0 (TODO)

## Bug
- \#228 - memory usage increased slowly during searching vectors
- \#246 - Exclude src/external folder from code coverage for jenkin ci
- \#248 - Reside src/external in thirdparty
- \#316 - Some files not merged after vectors added
- \#327 - Search does not use GPU when index type is FLAT
- \#340 - Test cases run failed on 0.6.0
- \#353 - Rename config.h.in to version.h.in
- \#374 - sdk_simple return empty result
- \#377 - Create partition success if tag name only contains spaces
- \#397 - sdk_simple return incorrect result
- \#399 - Create partition should be failed if partition tag existed
- \#412 - Message returned is confused when partition created with null partition name
- \#416 - Drop the same partition success repeatally
- \#440 - Query API in customization still uses old version
- \#440 - Server cannot startup with gpu_resource_config.enable=false in GPU version
- \#458 - Index data is not compatible between 0.5 and 0.6
- \#465 - Server hang caused by searching with nsg index
- \#485 - Increase code coverage rate
- \#486 - gpu no usage during index building
- \#497 - CPU-version search performance decreased
- \#504 - The code coverage rate of core/src/scheduler/optimizer is too low
- \#509 - IVF_PQ index build trapped into dead loop caused by invalid params
- \#513 - Unittest DELETE_BY_RANGE sometimes failed
- \#523 - Erase file data from cache once the file is marked as deleted
- \#527 - faiss benchmark not compatible with faiss 1.6.0
- \#530 - BuildIndex stop when do build index and search simultaneously
- \#532 - assigin value to `table_name` from confest shell
- \#533 - NSG build failed with MetricType Inner Product
- \#543 - client raise exception in shards when search results is empty
- \#545 - Avoid dead circle of build index thread when error occurs
- \#552 - Server down during building index_type: IVF_PQ using GPU-edition
- \#561 - Milvus server should report exception/error message or terminate on mysql metadata backend error
<<<<<<< HEAD
- \#606 - No log generated during building index with CPU
=======
- \#599 - Build index log is incorrect
- \#602 - Optimizer specify wrong gpu_id
>>>>>>> 7d0a3ae0

## Feature
- \#12 - Pure CPU version for Milvus
- \#77 - Support table partition
- \#127 - Support new Index type IVFPQ
- \#226 - Experimental shards middleware for Milvus
- \#227 - Support new index types SPTAG-KDT and SPTAG-BKT
- \#346 - Support build index with multiple gpu
- \#420 - Update shards merge part to match v0.5.3
- \#488 - Add log in scheduler/optimizer
- \#502 - C++ SDK support IVFPQ and SPTAG
- \#560 - Add version in server config file

## Improvement
- \#255 - Add ivfsq8 test report detailed version
- \#260 - C++ SDK README
- \#266 - Rpc request source code refactor
- \#274 - Logger the time cost during preloading data
- \#275 - Rename C++ SDK IndexType
- \#284 - Change C++ SDK to shared library
- \#306 - Use int64 for all config integer
- \#310 - Add Q&A for 'protocol https not supported or disable in libcurl' issue
- \#314 - add Find FAISS in CMake
- \#322 - Add option to enable / disable prometheus
- \#354 - Build migration scripts into milvus docker image
- \#358 - Add more information in build.sh and install.md
- \#404 - Add virtual method Init() in Pass abstract class
- \#409 - Add a Fallback pass in optimizer
- \#433 - C++ SDK query result is not easy to use
- \#449 - Add ShowPartitions example for C++ SDK
- \#470 - Small raw files should not be build index
- \#584 - Intergrate internal FAISS

## Task

# Milvus 0.5.3 (2019-11-13)

## Bug
- \#258 - Bytes type in proto cause big-endian/little-endian problem

## Feature

## Improvement
- \#204 - improve grpc performance in search
- \#207 - Add more unittest for config set/get
- \#208 - optimize unittest to support run single test more easily
- \#284 - Change C++ SDK to shared library
- \#260 - C++ SDK README

## Task

# Milvus 0.5.2 (2019-11-07)

## Bug
- \#194 - Search faild: message="Table file doesn't exist"

## Feature

## Improvement
- \#190 - Update default config:use_blas_threshold to 1100 and server version printout to 0.5.2

## Task

# Milvus 0.5.1 (2019-11-04)

## Bug
- \#134 - JFrog cache error
- \#161 - Search IVFSQHybrid crash on gpu
- \#169 - IVF_FLAT search out of memory

## Feature
- \#90 - The server start error messages could be improved to enhance user experience
- \#104 - test_scheduler core dump
- \#115 - Using new structure for tasktable
- \#139 - New config option use_gpu_threshold
- \#146 - Add only GPU and only CPU version for IVF_SQ8 and IVF_FLAT
- \#164 - Add CPU version for building index

## Improvement
- \#64 - Improvement dump function in scheduler
- \#80 - Print version information into log during server start
- \#82 - Move easyloggingpp into "external" directory
- \#92 - Speed up CMake build process
- \#96 - Remove .a file in milvus/lib for docker-version
- \#118 - Using shared_ptr instead of weak_ptr to avoid performance loss
- \#122 - Add unique id for Job
- \#130 - Set task state MOVED after resource copy it completed
- \#149 - Improve large query optimizer pass
- \#156 - Not return error when search_resources and index_build_device set cpu
- \#159 - Change the configuration name from 'use_gpu_threshold' to 'gpu_search_threshold'
- \#168 - Improve result reduce
- \#175 - add invalid config unittest

## Task

# Milvus 0.5.0 (2019-10-21)

## Bug
- MS-568 - Fix gpuresource free error
- MS-572 - Milvus crash when get SIGINT
- MS-577 - Unittest Query randomly hung
- MS-587 - Count get wrong result after adding vectors and index built immediately
- MS-599 - Search wrong result when table created with metric_type: IP
- MS-601 - Docker logs error caused by get CPUTemperature error
- MS-605 - Server going down during searching vectors
- MS-620 - Get table row counts display wrong error code
- MS-622 - Delete vectors should be failed if date range is invalid
- MS-624 - Search vectors failed if time ranges long enough
- MS-637 - Out of memory when load too many tasks
- MS-639 - SQ8H index created failed and server hang
- MS-640 - Cache object size calculate incorrect
- MS-641 - Segment fault(signal 11) in PickToLoad
- MS-644 - Search crashed with index-type: flat
- MS-647 - grafana display average cpu-temp
- MS-652 - IVFSQH quantization double free
- MS-650 - SQ8H index create issue
- MS-653 - When config check fail, Milvus close without message
- MS-654 - Describe index timeout when building index
- MS-658 - Fix SQ8 Hybrid can't search
- MS-665 - IVF_SQ8H search crash when no GPU resource in search_resources
- \#9 - Change default gpu_cache_capacity to 4
- \#20 - C++ sdk example get grpc error
- \#23 - Add unittest to improve code coverage
- \#31 - make clang-format failed after run build.sh -l
- \#39 - Create SQ8H index hang if using github server version
- \#30 - Some troubleshoot messages in Milvus do not provide enough information
- \#48 - Config unittest failed
- \#59 - Topk result is incorrect for small dataset

## Improvement
- MS-552 - Add and change the easylogging library
- MS-553 - Refine cache code
- MS-555 - Remove old scheduler
- MS-556 - Add Job Definition in Scheduler
- MS-557 - Merge Log.h
- MS-558 - Refine status code
- MS-562 - Add JobMgr and TaskCreator in Scheduler
- MS-566 - Refactor cmake
- MS-574 - Milvus configuration refactor
- MS-578 - Make sure milvus5.0 don't crack 0.3.1 data
- MS-585 - Update namespace in scheduler
- MS-606 - Speed up result reduce
- MS-608 - Update TODO names
- MS-609 - Update task construct function
- MS-611 - Add resources validity check in ResourceMgr
- MS-619 - Add optimizer class in scheduler
- MS-626 - Refactor DataObj to support cache any type data
- MS-648 - Improve unittest
- MS-655 - Upgrade SPTAG
- \#42 - Put union of index_build_device and search resources to gpu_pool
- \#67 - Avoid linking targets multiple times in cmake

## Feature
- MS-614 - Preload table at startup
- MS-627 - Integrate new index: IVFSQHybrid
- MS-631 - IVFSQ8H Index support
- MS-636 - Add optimizer in scheduler for FAISS_IVFSQ8H

## Task
- MS-554 - Change license to Apache 2.0
- MS-561 - Add contributing guidelines, code of conduct and README docs
- MS-567 - Add NOTICE.md
- MS-569 - Complete the NOTICE.md
- MS-575 - Add Clang-format & Clang-tidy & Cpplint
- MS-586 - Remove BUILD_FAISS_WITH_MKL option
- MS-590 - Refine cmake code to support cpplint
- MS-600 - Reconstruct unittest code
- MS-602 - Remove zilliz namespace
- MS-610 - Change error code base value from hex to decimal
- MS-624 - Re-organize project directory for open-source
- MS-635 - Add compile option to support customized faiss
- MS-660 - add ubuntu_build_deps.sh
- \#18 - Add all test cases

# Milvus 0.4.0 (2019-09-12)

## Bug
- MS-119 - The problem of combining the log files
- MS-121 - The problem that user can't change the time zone
- MS-411 - Fix metric unittest linking error
- MS-412 - Fix gpu cache logical error
- MS-416 - ExecutionEngineImpl::GpuCache has not return value cause crash
- MS-417 - YAML sequence load disable cause scheduler startup failed
- MS-413 - Create index failed and server exited
- MS-427 - Describe index error after drop index
- MS-432 - Search vectors params nprobe need to check max number
- MS-431 - Search vectors params nprobe: 0/-1, expected result: raise exception
- MS-331 - Crate Table : when table exists, error code is META_FAILED(code=15) rather than ILLEGAL TABLE NAME(code=9))
- MS-430 - Search no result if index created with FLAT
- MS-443 - Create index hang again
- MS-436 - Delete vectors failed if index created with index_type: IVF_FLAT/IVF_SQ8
- MS-449 - Add vectors twice success, once with ids, the other no ids
- MS-450 - server hang after run stop_server.sh
- MS-458 - Keep building index for one file when no gpu resource
- MS-461 - Mysql meta unittest failed
- MS-462 - Run milvus server twices, should display error
- MS-463 - Search timeout
- MS-467 - mysql db test failed
- MS-470 - Drop index success, which table not created
- MS-471 - code coverage run failed
- MS-492 - Drop index failed if index have been created with index_type: FLAT
- MS-493 - Knowhere unittest crash
- MS-453 - GPU search error when nprobe set more than 1024
- MS-474 - Create index hang if use branch-0.3.1 server config
- MS-510 - unittest out of memory and crashed
- MS-507 - Dataset 10m-512, index type sq8，performance in-normal when set CPU_CACHE to 16 or 64
- MS-543 - SearchTask fail without exception
- MS-582 - grafana displays changes frequently

## Improvement
- MS-327 - Clean code for milvus
- MS-336 - Scheduler interface
- MS-344 - Add TaskTable Test
- MS-345 - Add Node Test
- MS-346 - Add some implementation of scheduler to solve compile error
- MS-348 - Add ResourceFactory Test
- MS-350 - Remove knowhere submodule
- MS-354 - Add task class and interface in scheduler
- MS-355 - Add copy interface in ExcutionEngine
- MS-357 - Add minimum schedule function
- MS-359 - Add cost test in new scheduler
- MS-361 - Add event in resource
- MS-364 - Modify tasktableitem in tasktable
- MS-365 - Use tasktableitemptr instead in event
- MS-366 - Implement TaskTable
- MS-368 - Implement cost.cpp
- MS-371 - Add TaskTableUpdatedEvent
- MS-373 - Add resource test
- MS-374 - Add action definition
- MS-375 - Add Dump implementation for Event
- MS-376 - Add loader and executor enable flag in Resource avoid diskresource execute task
- MS-377 - Improve process thread trigger in ResourceMgr, Scheduler and TaskTable
- MS-378 - Debug and Update normal_test in scheduler unittest
- MS-379 - Add Dump implementation in Resource
- MS-380 - Update resource loader and executor, work util all finished
- MS-383 - Modify condition variable usage in scheduler
- MS-384 - Add global instance of ResourceMgr and Scheduler
- MS-389 - Add clone interface in Task
- MS-390 - Update resource construct function
- MS-391 - Add PushTaskToNeighbourHasExecutor action
- MS-394 - Update scheduler unittest
- MS-400 - Add timestamp record in task state change function
- MS-402 - Add dump implementation for TaskTableItem
- MS-406 - Add table flag for meta
- MS-403 - Add GpuCacheMgr
- MS-404 - Release index after search task done avoid memory increment continues
- MS-405 - Add delete task support
- MS-407 - Reconstruct MetricsCollector
- MS-408 - Add device_id in resource construct function
- MS-409 - Using new scheduler
- MS-413 - Remove thrift dependency
- MS-410 - Add resource config comment
- MS-414 - Add TaskType in Scheduler::Task
- MS-415 - Add command tasktable to dump all tasktables
- MS-418 - Update server_config.template file, set CPU compute only default
- MS-419 - Move index_file_size from IndexParam to TableSchema
- MS-421 - Add TaskLabel in scheduler
- MS-422 - Support DeleteTask in Multi-GpuResource case
- MS-428 - Add PushTaskByDataLocality in scheduler
- MS-440 - Add DumpTaskTables in sdk
- MS-442 - Merge Knowhere
- MS-445 - Rename CopyCompleted to LoadCompleted
- MS-451 - Update server_config.template file, set GPU compute default
- MS-455 - Distribute tasks by minimal cost in scheduler
- MS-460 - Put transport speed as weight when choosing neighbour to execute task
- MS-459 - Add cache for pick function in tasktable
- MS-476 - Improve search performance
- MS-482 - Change search stream transport to unary in grpc
- MS-487 - Define metric type in CreateTable
- MS-488 - Improve code format in scheduler
- MS-495 - cmake: integrated knowhere
- MS-496 - Change the top_k limitation from 1024 to 2048
- MS-502 - Update tasktable_test in scheduler
- MS-504 - Update node_test in scheduler
- MS-505 - Install core unit test and add to coverage
- MS-508 - Update normal_test in scheduler
- MS-532 - Add grpc server unittest
- MS-511 - Update resource_test in scheduler
- MS-517 - Update resource_mgr_test in scheduler
- MS-518 - Add schedinst_test in scheduler
- MS-519 - Add event_test in scheduler
- MS-520 - Update resource_test in scheduler
- MS-524 - Add some unittest in event_test and resource_test
- MS-525 - Disable parallel reduce in SearchTask
- MS-527 - Update scheduler_test and enable it
- MS-528 - Hide some config used future
- MS-530 - Add unittest for SearchTask->Load
- MS-531 - Disable next version code
- MS-533 - Update resource_test to cover dump function
- MS-523 - Config file validation
- MS-539 - Remove old task code
- MS-546 - Add simple mode resource_config
- MS-570 - Add prometheus docker-compose file
- MS-576 - Scheduler refactor
- MS-592 - Change showtables stream transport to unary

## Feature
- MS-343 - Implement ResourceMgr
- MS-338 - NewAPI: refine code to support CreateIndex
- MS-339 - NewAPI: refine code to support DropIndex
- MS-340 - NewAPI: implement DescribeIndex

## Task
- MS-297 - disable mysql unit test

# Milvus 0.3.1 (2019-07-10)

## Bug

- MS-148 - Disable cleanup if mode is read only
- MS-149 - Fixed searching only one index file issue in distributed mode
- MS-153 - Fix c_str error when connecting to MySQL
- MS-157 - Fix changelog
- MS-190 - Use env variable to switch mem manager and fix cmake
- MS-217 - Fix SQ8 row count bug
- MS-224 - Return AlreadyExist status in MySQLMetaImpl::CreateTable if table already exists
- MS-232 - Add MySQLMetaImpl::UpdateTableFilesToIndex and set maximum_memory to default if config value = 0
- MS-233 - Remove mem manager log
- MS-230 - Change parameter name: Maximum_memory to insert_buffer_size
- MS-234 - Some case cause background merge thread stop
- MS-235 - Some test cases random fail
- MS-236 - Add MySQLMetaImpl::HasNonIndexFiles
- MS-257 - Update bzip2 download url
- MS-288 - Update compile scripts
- MS-330 - Stability test failed caused by server core dumped
- MS-347 - Build index hangs again
- MS-382 - fix MySQLMetaImpl::CleanUpFilesWithTTL unknown column bug

## Improvement
- MS-156 - Add unittest for merge result functions
- MS-152 - Delete assert in MySQLMetaImpl and change MySQLConnectionPool impl
- MS-204 - Support multi db_path
- MS-206 - Support SQ8 index type
- MS-208 - Add buildinde interface for C++ SDK
- MS-212 - Support Inner product metric type
- MS-241 - Build Faiss with MKL if using Intel CPU; else build with OpenBlas
- MS-242 - Clean up cmake and change MAKE_BUILD_ARGS to be user defined variable
- MS-245 - Improve search result transfer performance
- MS-248 - Support AddVector/SearchVector profiling
- MS-256 - Add more cache config
- MS-260 - Refine log
- MS-249 - Check machine hardware during initialize
- MS-261 - Update faiss version to 1.5.3 and add BUILD_FAISS_WITH_MKL as an option
- MS-266 - Improve topk reduce time by using multi-threads
- MS-275 - Avoid sqlite logic error excetion
- MS-278 - add IndexStatsHelper
- MS-313 - add GRPC
- MS-325 - add grpc status return for C++ sdk and modify some format
- MS-278 - Add IndexStatsHelper
- MS-312 - Set openmp thread number by config
- MS-305 - Add CPU core percent metric
- MS-310 - Add milvus CPU utilization ratio and CPU/GPU temperature metrics
- MS-324 - Show error when there is not enough gpu memory to build index
- MS-328 - Check metric type on server start
- MS-332 - Set grpc and thrift server run concurrently
- MS-352 - Add hybrid index

## Feature
- MS-180 - Add new mem manager
- MS-195 - Add nlist and use_blas_threshold conf
- MS-137 - Integrate knowhere

## Task

- MS-125 - Create 0.3.1 release branch
- MS-306 - Optimize build efficiency

# Milvus 0.3.0 (2019-06-30)

## Bug
- MS-104 - Fix unittest lcov execution error
- MS-102 - Fix build script file condition error
- MS-80 - Fix server hang issue
- MS-89 - Fix compile failed, libgpufaiss.a link missing
- MS-90 - Fix arch match incorrect on ARM
- MS-99 - Fix compilation bug
- MS-110 - Avoid huge file size

## Improvement
- MS-82 - Update server startup welcome message
- MS-83 - Update vecwise to Milvus
- MS-77 - Performance issue of post-search action
- MS-22 - Enhancement for MemVector size control
- MS-92 - Unify behavior of debug and release build
- MS-98 - Install all unit test to installation directory
- MS-115 - Change is_startup of metric_config switch from true to on
- MS-122 - Archive criteria config
- MS-124 - HasTable interface
- MS-126 - Add more error code
- MS-128 - Change default db path

## Feature

- MS-57 - Implement index load/search pipeline
- MS-56 - Add version information when server is started
- MS-64 - Different table can have different index type
- MS-52 - Return search score
- MS-66 - Support time range query
- MS-68 - Remove rocksdb from third-party
- MS-70 - cmake: remove redundant libs in src
- MS-71 - cmake: fix faiss dependency
- MS-72 - cmake: change prometheus source to git
- MS-73 - cmake: delete civetweb
- MS-65 - Implement GetTableRowCount interface
- MS-45 - Implement DeleteTable interface
- MS-75 - cmake: change faiss version to 1.5.2; add CUDA gencode
- MS-81 - fix faiss ptx issue; change cuda gencode
- MS-84 - cmake: add arrow, jemalloc and jsoncons third party; default build option OFF
- MS-85 - add NetIO metric
- MS-96 - add new query interface for specified files
- MS-97 - Add S3 SDK for MinIO Storage
- MS-105 - Add MySQL
- MS-130 - Add prometheus_test
- MS-144 - Add nprobe config
- MS-147 - Enable IVF
- MS-130 - Add prometheus_test

## Task
- MS-74 - Change README.md in cpp
- MS-88 - Add support for arm architecture

# Milvus 0.2.0 (2019-05-31)

## Bug

- MS-32 - Fix thrift error
- MS-34 - Fix prometheus-cpp thirdparty
- MS-67 - Fix license check bug
- MS-76 - Fix pipeline crash bug
- MS-100 - cmake: fix AWS build issue
- MS-101 - change AWS build type to Release

## Improvement

- MS-20 - Clean Code Part 1

## Feature

- MS-5 - Implement Auto Archive Feature
- MS-6 - Implement SDK interface part 1
- MS-16 - Implement metrics without prometheus
- MS-21 - Implement SDK interface part 2
- MS-26 - cmake. Add thirdparty packages
- MS-31 - cmake: add prometheus
- MS-33 - cmake: add -j4 to make third party packages build faster
- MS-27 - support gpu config and disable license build config in cmake
- MS-47 - Add query vps metrics
- MS-37 - Add query, cache usage, disk write speed and file data size metrics
- MS-30 - Use faiss v1.5.2
- MS-54 - cmake: Change Thrift third party URL to github.com
- MS-69 - prometheus: add all proposed metrics

## Task

- MS-1 - Add CHANGELOG.md
- MS-4 - Refactor the vecwise_engine code structure
- MS-62 - Search range to all if no date specified<|MERGE_RESOLUTION|>--- conflicted
+++ resolved
@@ -36,12 +36,9 @@
 - \#545 - Avoid dead circle of build index thread when error occurs
 - \#552 - Server down during building index_type: IVF_PQ using GPU-edition
 - \#561 - Milvus server should report exception/error message or terminate on mysql metadata backend error
-<<<<<<< HEAD
-- \#606 - No log generated during building index with CPU
-=======
 - \#599 - Build index log is incorrect
 - \#602 - Optimizer specify wrong gpu_id
->>>>>>> 7d0a3ae0
+- \#606 - No log generated during building index with CPU
 
 ## Feature
 - \#12 - Pure CPU version for Milvus
